--- conflicted
+++ resolved
@@ -568,15 +568,9 @@
                         raw_derivatives.append({
                             'series': series,
                             'description': description,
-<<<<<<< HEAD
                             'orderable': [i.isoformat() for i in annualized_daily_fixture.index],
                             'value': value.tolist(),
                             'variance': variance.tolist()
-=======
-                            'orderable': [i.isoformat() for i in value.index],
-                            'value': value.values.tolist(),
-                            'variance': variance.values.tolist()
->>>>>>> 92c83784
                         })
                     except:
                         _report_failed_derivative(series)
