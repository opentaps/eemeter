--- conflicted
+++ resolved
@@ -168,12 +168,10 @@
             )
         )
     else:
-<<<<<<< HEAD
         # Prevents machine-specific 'LinAlgError: SVD did not converge' error.
-        segment_data = segment_data.astype(np.float32)
-=======
-        segment_data = segment_data.dropna()
->>>>>>> 31b6da91
+        #float64_cols = segment_data.dtypes[segment_data.dtypes == np.float64].index
+        segment_data.weight = segment_data.weight.astype(np.float32)
+
         formula = _get_hourly_model_formula(segment_data)
         model = smf.wls(formula=formula, data=segment_data, weights=segment_data.weight)
         model_params = {coeff: value for coeff, value in model.fit().params.items()}
