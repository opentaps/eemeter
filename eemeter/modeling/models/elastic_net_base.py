import warnings

import numpy as np
import pandas as pd
import patsy
from scipy.stats import chi2
from sklearn import linear_model


class ElasticNetCVBaseModel(object):
    """
    Used as base for billing and seasonal models, which each provide
    the methods:

        `_model_data_from_input_data`
        `_model_data_from_demand_fixture_data`
        `_patsy_formula`

    The rest is shared in this base model.
    """

    def __init__(self, cooling_base_temp, heating_base_temp, n_bootstrap):

        self.cooling_base_temp = cooling_base_temp
        self.heating_base_temp = heating_base_temp
        self.n_bootstrap = n_bootstrap

        self.base_formula = 'energy ~ 1 + CDD + HDD + CDD:HDD'

        self.l1_ratio = [.01, .1, .3, .5, .7, .8, .9, .95, .99, 1]
        self.params = None
        self.upper = None
        self.lower = None
        self.variance = None
        self.X = None
        self.y = None
        self.estimated = None
        self.r2 = None
        self.rmse = None
        self.cvrmse = None
        self.n = None
        self.input_data = None

    def fit(self, input_data):
        ''' Fits a model to the input data.

        Parameters
        ----------
        input_data : pandas.DataFrame
            Formatted input data as returned by
            :code:`ModelDataFormatter.create_input()`

        Returns
        -------
        out : dict
            Results of this model fit:

            - :code:`"r2"`: R-squared value from this fit.
            - :code:`"model_params"`: Fitted parameters.

              - :code:`X_design_matrix`: patsy design matrix used in
                formatting design matrix.
              - :code:`formula`: patsy formula used in creating design matrix.
              - :code:`coefficients`: ElasticNetCV coefficients.
              - :code:`intercept`: ElasticNetCV intercept.

            - :code:`"rmse"`: Root mean square error
            - :code:`"cvrmse"`: Normalized root mean square error
              (Coefficient of variation of root mean square error).
            - :code:`"upper"`: self.upper,
            - :code:`"lower"`: self.lower,
            - :code:`"n"`: self.n
        '''
        # convert to daily

        self.input_data = input_data
        model_data = self._model_data_from_input_data(input_data)
        formula = self._patsy_formula(model_data)
        y, X = patsy.dmatrices(formula, model_data, return_type='dataframe')

        self.X = X
        self.y = y

        model_obj = linear_model.ElasticNetCV(l1_ratio=self.l1_ratio,
                                              fit_intercept=False)
        model_obj.fit(X, y.values.ravel())

        estimated = pd.Series(model_obj.predict(X),
                              index=model_data.energy.index)

        self.estimated = estimated
        self.model_obj = model_obj

        r2 = model_obj.score(X, y)
        rmse = ((y.values.ravel() - estimated)**2).mean()**.5

        if y.mean != 0:
            cvrmse = rmse / float(y.values.ravel().mean())
        else:
            cvrmse = np.nan

        self.r2 = r2
        self.rmse = rmse
        self.cvrmse = cvrmse

        # For justification of these 95% confidence intervals, based on rmse,
        # see http://stats.stackexchange.com/questions/78079/
        #     confidence-interval-of-rmse
        #
        # > Let xi be your true value for the ith data point and xhat_i the
        # >   estimated value.
        # > If we assume that the differences between the estimated and
        # > true values have
        # >
        # > 1. mean zero (i.e. the xhat_i are distributed around xi)
        # > 2. follow a Normal distribution
        # > 3. and all have the same standard deviation sigma
        # > then you really want a confidence interval for sigma
        # > ...
        #
        # We might decide these assumptions don't hold.

        n = self.estimated.shape[0]

        c1, c2 = chi2.ppf([0.025, 1 - 0.025], n)
        self.lower = np.sqrt(n / c2) * self.rmse
        self.upper = np.sqrt(n / c1) * self.rmse
        self.variance = self.rmse ** 2
        self.n = n

        # compute bootstrapped empirical errors (if possible) for when we want
        # summed errors.
        self.error_fun = self._bootstrap_empirical_errors()

        self.params = {
            "coefficients": list(model_obj.coef_),
            "intercept": model_obj.intercept_,
            "X_design_info": X.design_info,
            "formula": formula,
        }

        output = {
            "r2": self.r2,
            "model_params": self.params,
            "rmse": self.rmse,
            "cvrmse": self.cvrmse,
            "upper": self.upper,
            "lower": self.lower,
            "n": self.n
        }
        return output

    def _bootstrap_empirical_errors(self):
        ''' Calculate empirical bootstrap error function '''

        min_points = self.n_bootstrap * 2

        # fallback error function
        if len(self.X) < min_points:
            return lambda n: self.rmse * (n**0.8)

        # split data n_splits times collecting residuals.
        # splits on every index from (n_bootstrap from end)
        # to (n_bootstrap - n_splits from end)
        n_splits = int(self.n_bootstrap / 2)
        resid_stack = []
        for i in range(n_splits):

            split_index = (-self.n_bootstrap) + i
            pre_split = slice(None, split_index)
            post_split = slice(split_index, None)
            X_pre = self.X[pre_split]
            X_post = self.X[post_split]
            y_pre = self.y.values.ravel()[pre_split]
            y_post = self.y.values.ravel()[post_split]

            bootstrap_model = self.model_obj.fit(X_pre, y_pre)
            test = bootstrap_model.predict(X_post)
            resid = test[:n_splits] - y_post[:n_splits]
            resid_stack.append(resid)
        resid_stack = np.array(resid_stack)

        # from residuals determine alpha and beta
        xs = list(range(1, 50))
        ys = [np.std(np.sum(resid_stack[:, 0:i], axis=1)) for i in xs]

        n_ys = len(ys)
        alpha = (
            (
                n_ys * (
                    np.sum([
                        np.log(x) * np.log(y)
                        for x, y in zip(xs, ys)
                    ])
                ) -
                np.sum(np.log(xs)) * np.sum(np.log(ys))
            ) / (
                n_ys * np.sum(np.log(xs)**2) -
                np.sum(np.log(xs))**2
            )
        )
        beta = np.exp(
            (
                np.sum(np.log(ys)) -
                alpha * np.sum(np.log(xs))
            ) / n_ys
        )
        return lambda n: beta * (n**alpha)

    def predict(self, demand_fixture_data, params=None, summed=True):
        ''' Predicts across index using fitted model params

        Parameters
        ----------
        demand_fixture_data : pandas.DataFrame
            Formatted input data as returned by
            :code:`ModelDataFormatter.create_demand_fixture()`
        params : dict, default None
            Parameters found during model fit. If None, `.fit()` must be called
            before this method can be used.

              - :code:`X_design_matrix`: patsy design matrix used in
                formatting design matrix.
              - :code:`formula`: patsy formula used in creating design matrix.
              - :code:`coefficients`: ElasticNetCV coefficients.
              - :code:`intercept`: ElasticNetCV intercept.

        Returns
        -------
        output : pandas.DataFrame
            Dataframe of energy values as given by the fitted model across the
            index given in :code:`demand_fixture_data`.
        '''
        if params is None:
            params = self.params

        design_info = params["X_design_info"]

        model_data = self._model_data_from_demand_fixture_data(
            demand_fixture_data)

        (X,) = patsy.build_design_matrices([design_info],
                                           model_data,
                                           return_type='dataframe')

        model_obj = linear_model.ElasticNetCV(l1_ratio=self.l1_ratio,
                                              fit_intercept=False)

        model_obj.coef_ = np.array(params["coefficients"])
        model_obj.intercept_ = params["intercept"]

        try:
            predicted = pd.Series(model_obj.predict(X), index=X.index)
<<<<<<< HEAD
        except ValueError:
            predicted = None
            variance = None
            return predicted, variance
=======
        except:
            return np.nan, np.nan
>>>>>>> 03c0bf76

        if summed:
            n = len(predicted)
            predicted = np.sum(predicted)
            stddev = self.error_fun(n)
            variance = stddev ** 2
            # Convert to 95% confidence limits
        else:
            # add NaNs back in
            predicted = predicted.reindex(model_data.index)
            variance = self.variance

        return predicted, variance

    def calc_gross(self):
        return np.nansum(self.input_data.energy)

    def plot(self):
        ''' Plots fit against input data. Should not be run before the
        :code:`.fit(` method.
        '''

        try:
            import matplotlib.pyplot as plt
        except ImportError:
            warnings.warn("Cannot plot - no matplotlib.")
            return None

        plt.title("actual v. estimated w/ 95% confidence")

        self.estimated.plot(color='b', alpha=0.7)

        plt.fill_between(self.estimated.index.to_datetime(),
                         self.estimated + self.upper,
                         self.estimated - self.lower,
                         color='b', alpha=0.3)

        pd.Series(self.y.values.ravel(), index=self.estimated.index).plot(
            color='k', linewidth=1.5)

        plt.show()<|MERGE_RESOLUTION|>--- conflicted
+++ resolved
@@ -251,15 +251,8 @@
 
         try:
             predicted = pd.Series(model_obj.predict(X), index=X.index)
-<<<<<<< HEAD
-        except ValueError:
-            predicted = None
-            variance = None
-            return predicted, variance
-=======
         except:
             return np.nan, np.nan
->>>>>>> 03c0bf76
 
         if summed:
             n = len(predicted)
