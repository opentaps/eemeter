<<<<<<< HEAD
__title__ = "eemeter"
__description__ = "Open Energy Efficiency Meter"
__url__ = "http://github.com/openeemeter/eemeter"
__version__ = "2.0.0"
__author__ = "Phil Ngo"
__author_email__ = "admin@openee.io"
__license__ = "Apache 2.0"
__copyright__ = "Copyright 2017 Open Energy Efficiency, Inc."
=======
__title__ = 'eemeter'
__description__ = 'Open Energy Efficiency Meter'
__url__ = 'http://github.com/openeemeter/eemeter'
__version__ = '2.0.1'
__author__ = 'Phil Ngo'
__author_email__ = 'admin@openee.io'
__license__ = 'Apache 2.0'
__copyright__ = 'Copyright 2017 Open Energy Efficiency, Inc.'
>>>>>>> d24da4b3
<|MERGE_RESOLUTION|>--- conflicted
+++ resolved
@@ -1,19 +1,8 @@
-<<<<<<< HEAD
 __title__ = "eemeter"
 __description__ = "Open Energy Efficiency Meter"
 __url__ = "http://github.com/openeemeter/eemeter"
-__version__ = "2.0.0"
+__version__ = "2.0.1"
 __author__ = "Phil Ngo"
 __author_email__ = "admin@openee.io"
 __license__ = "Apache 2.0"
-__copyright__ = "Copyright 2017 Open Energy Efficiency, Inc."
-=======
-__title__ = 'eemeter'
-__description__ = 'Open Energy Efficiency Meter'
-__url__ = 'http://github.com/openeemeter/eemeter'
-__version__ = '2.0.1'
-__author__ = 'Phil Ngo'
-__author_email__ = 'admin@openee.io'
-__license__ = 'Apache 2.0'
-__copyright__ = 'Copyright 2017 Open Energy Efficiency, Inc.'
->>>>>>> d24da4b3
+__copyright__ = "Copyright 2017-2018 Open Energy Efficiency, Inc."