--- conflicted
+++ resolved
@@ -5,133 +5,63 @@
 
 
 def _compute_r_squared(combined):
-
-<<<<<<< HEAD
-    r_squared = combined[["predicted", "observed"]].corr().iloc[0, 1] ** 2
-=======
-    r_squared = (combined[['predicted','observed']].corr().iloc[0, 1] ** 2)
->>>>>>> d24da4b3
-
-    return r_squared
+    return combined[["predicted", "observed"]].corr().iloc[0, 1] ** 2
 
 
 def _compute_r_squared_adj(r_squared, length, num_parameters):
-
-<<<<<<< HEAD
-    r_squared_adj = 1 - (1 - r_squared) * (length - 1) / (length - num_parameters - 1)
-=======
-    r_squared_adj = (1 - (1 - r_squared) * (length - 1) /
-        (length - num_parameters - 1))
->>>>>>> d24da4b3
-
-    return r_squared_adj
-
-
-<<<<<<< HEAD
+    return 1 - (1 - r_squared) * (length - 1) / (length - num_parameters - 1)
+
 def _compute_rmse(combined):
-
-    rmse = (combined["residuals"].astype(float) ** 2).mean() ** 0.5
-
-    return rmse
+    return (combined["residuals"].astype(float) ** 2).mean() ** 0.5
 
 
 def _compute_rmse_adj(combined, length, num_parameters):
-
-    rmse_adj = (
+    return (
         (combined["residuals"].astype(float) ** 2).sum() / (length - num_parameters)
     ) ** 0.5
 
-    return rmse_adj
-
 
 def _compute_cvrmse(rmse, observed_mean):
-
-    cvrmse = rmse / observed_mean
-=======
-def _compute_cvrmse(combined):
-
-    cvrmse = (((combined['residuals'] ** 2).mean() ** 0.5) /
-        (combined['observed'].mean()))
->>>>>>> d24da4b3
-
-    return cvrmse
-
-
-<<<<<<< HEAD
+    return rmse / observed_mean
+
+
 def _compute_cvrmse_adj(rmse_adj, observed_mean):
-
-    cvrmse_adj = rmse_adj / observed_mean
-=======
-def _compute_cvrmse_adj(combined, length, num_parameters):
-
-    cvrmse_adj = (((combined['residuals'].astype(float) ** 2).sum() /
-        (length - num_parameters)) ** 0.5) / (combined['observed'].mean())
->>>>>>> d24da4b3
-
-    return cvrmse_adj
+    return rmse_adj / observed_mean
 
 
 def _compute_mape(combined):
-
-<<<<<<< HEAD
-    mape = (combined["residuals"] / combined["observed"]).abs().mean()
-=======
-    mape = (combined['residuals'] / combined['observed']).abs().mean()
->>>>>>> d24da4b3
-
-    return mape
+    return (combined["residuals"] / combined["observed"]).abs().mean()
 
 
 def _compute_nmae(combined):
-
-<<<<<<< HEAD
-    nmae = (combined["residuals"].astype(float).abs().sum()) / (
+    return (combined["residuals"].astype(float).abs().sum()) / (
         combined["observed"].sum()
     )
-=======
-    nmae = ((combined['residuals'].astype(float).abs().sum()) /
-        (combined['observed'].sum()))
->>>>>>> d24da4b3
-
-    return nmae
 
 
 def _compute_nmbe(combined):
-
-<<<<<<< HEAD
-    nmbe = combined["residuals"].astype(float).sum() / combined["observed"].sum()
-=======
-    nmbe = (combined['residuals'].astype(float).sum() /
-        combined['observed'].sum())
->>>>>>> d24da4b3
-
-    return nmbe
+    return combined["residuals"].astype(float).sum() / combined["observed"].sum()
 
 
 def _compute_autocorr_resid(combined, autocorr_lags):
-
-<<<<<<< HEAD
-    autocorr_resid = combined["residuals"].autocorr(lag=autocorr_lags)
-=======
-    autocorr_resid = (combined['residuals'].autocorr(lag=autocorr_lags))
->>>>>>> d24da4b3
-
-    return autocorr_resid
+    return combined["residuals"].autocorr(lag=autocorr_lags)
 
 
 def _json_safe_float(number):
     """
-    json serialization for infinity can be problematic.
-    Refer https://docs.python.org/2/library/json.html#basic-usage
-    This function return None if number is infinity or negative infinity
-    if the data type of number is not float then this function tries to
-    convert float, it will raise exception if it cannot be converted.
-    :param number:
-    :return:
+    JSON serialization for infinity can be problematic.
+    See https://docs.python.org/2/library/json.html#basic-usage
+    This function returns None if `number` is infinity or negative infinity.
+
+    If the `number` cannot be converted to float, this will raise an exception.
     """
-    if type(number) == float:
+    if number is None:
+        return None
+
+    if isinstance(number, float):
         return None if math.isinf(number) else number
-    # Number might be string or some other type, try converting to float, will raise exception if not a valid data type.
+
+    # errors if number is not float compatible
     return float(number)
 
 
@@ -216,7 +146,6 @@
     def __init__(
         self, observed_input, predicted_input, num_parameters=1, autocorr_lags=1
     ):
-<<<<<<< HEAD
         if num_parameters < 0:
             raise ValueError("num_parameters must be greater than or equal to zero")
         if autocorr_lags <= 0:
@@ -226,51 +155,25 @@
         predicted = predicted_input.to_frame().dropna()
         observed.columns = ["observed"]
         predicted.columns = ["predicted"]
-=======
-        if (num_parameters < 0):
-            raise ValueError('num_parameters must be greater than or equal to zero')
-        if (autocorr_lags <= 0):
-            raise ValueError('autocorr_lags must be greater than zero')
-
-        observed = observed_input.to_frame().dropna()
-        predicted = predicted_input.to_frame().dropna()
-        observed.columns = ['observed']
-        predicted.columns = ['predicted']
->>>>>>> d24da4b3
 
         self.observed_length = observed.shape[0]
         self.predicted_length = predicted.shape[0]
 
-<<<<<<< HEAD
         if self.observed_length != self.predicted_length:
             raise ValueError("Input series are of different lengths")
 
         # Do an inner join on the two input series to make sure that we only
         # use observations with the same time stamps.
         combined = observed.merge(predicted, left_index=True, right_index=True)
-=======
-        if (self.observed_length != self.predicted_length) :
-            raise ValueError('Input series are of different lengths')
-
-        # Do an inner join on the two input series to make sure that we only
-        # use observations with the same time stamps.
-        combined = observed.merge(predicted, left_index=True,
-            right_index=True)
->>>>>>> d24da4b3
 
         self.merged_length = combined.shape[0]
 
         # Calculate residuals because these are an input for most of the metrics.
-<<<<<<< HEAD
         combined["residuals"] = combined.predicted - combined.observed
-=======
-        combined['residuals'] = (combined.predicted - combined.observed)
->>>>>>> d24da4b3
 
         self.num_parameters = num_parameters
         self.autocorr_lags = autocorr_lags
 
-<<<<<<< HEAD
         self.observed_mean = combined["observed"].mean()
         self.predicted_mean = combined["predicted"].mean()
 
@@ -298,46 +201,17 @@
 
         self.cvrmse = _compute_cvrmse(self.rmse, self.observed_mean)
         self.cvrmse_adj = _compute_cvrmse_adj(self.rmse_adj, self.observed_mean)
-=======
-        self.observed_mean = combined['observed'].mean()
-        self.predicted_mean = combined['predicted'].mean()
-
-        self.observed_skew = combined['observed'].skew()
-        self.predicted_skew = combined['predicted'].skew()
-
-        self.observed_kurtosis = combined['observed'].kurtosis()
-        self.predicted_kurtosis = combined['predicted'].kurtosis()
-
-        self.observed_cvstd = combined['observed'].std() / self.observed_mean
-        self.predicted_cvstd = combined['predicted'].std() / self.predicted_mean
-
-        self.r_squared = _compute_r_squared(combined)
-        self.r_squared_adj = _compute_r_squared_adj(self.r_squared,
-            self.merged_length, self.num_parameters)
-
-        self.cvrmse = _compute_cvrmse(combined)
-        self.cvrmse_adj = _compute_cvrmse_adj(combined, self.merged_length,
-            self.num_parameters)
->>>>>>> d24da4b3
 
         # Create a new DataFrame with all rows removed where observed is
         # zero, so we can calculate a version of MAPE with the zeros excluded.
         # (Without the zeros excluded, MAPE becomes infinite when one observed
         # value is zero.)
-<<<<<<< HEAD
         no_observed_zeros = combined[combined["observed"] > 0]
-=======
-        no_observed_zeros = combined[combined['observed'] > 0]
->>>>>>> d24da4b3
 
         self.mape = _compute_mape(combined)
         self.mape_no_zeros = _compute_mape(no_observed_zeros)
 
-<<<<<<< HEAD
         self.num_meter_zeros = (self.merged_length) - no_observed_zeros.shape[0]
-=======
-        self.num_meter_zeros = ((self.merged_length) - no_observed_zeros.shape[0])
->>>>>>> d24da4b3
 
         self.nmae = _compute_nmae(combined)
 
