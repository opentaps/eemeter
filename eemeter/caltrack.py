from collections import Counter

import numpy as np
import pandas as pd
import pytz
import statsmodels.formula.api as smf
import traceback

from .api import (
    CandidateModel,
    DataSufficiency,
    EEMeterWarning,
    ModelFit,
)
from .exceptions import (
    MissingModelParameterError,
    UnrecognizedModelTypeError,
)
from .transform import (
    day_counts,
    merge_temperature_data,
)


__all__ = (
    'caltrack_method',
    'caltrack_sufficiency_criteria',
    'caltrack_metered_savings',
    'caltrack_modeled_savings',
    'caltrack_predict',
    'plot_caltrack_candidate',
    'get_too_few_non_zero_degree_day_warning',
    'get_total_degree_day_too_low_warning',
    'get_parameter_negative_warning',
    'get_parameter_p_value_too_high_warning',
    'get_single_intercept_only_candidate_model',
    'get_single_cdd_only_candidate_model',
    'get_single_hdd_only_candidate_model',
    'get_single_cdd_hdd_candidate_model',
    'get_intercept_only_candidate_models',
    'get_cdd_only_candidate_models',
    'get_hdd_only_candidate_models',
    'get_cdd_hdd_candidate_models',
    'select_best_candidate',
)


def _candidate_model_factory(
    model_type, formula, status, warnings=None, model_params=None,
    model=None, result=None, r_squared=None, use_predict_func=True
):
    if use_predict_func:
        predict_func = caltrack_predict
    else:
        predict_func = None

    return CandidateModel(
        model_type=model_type,
        formula=formula,
        status=status,
        warnings=warnings,
        predict_func=predict_func,
        plot_func=plot_caltrack_candidate,
        model_params=model_params, model=model, result=result,
        r_squared=r_squared,
    )


def _get_parameter_or_raise(model_type, model_params, param):
    try:
        return model_params[param]
    except KeyError:
        raise MissingModelParameterError(
            '"{}" parameter required for model_type: {}'
            .format(param, model_type)
        )


def caltrack_predict(
    model_type, model_params, data, disaggregated=False
):
    ''' CalTRACK predict method.

    Given a set model type, parameters, and daily temperatures, return model
    predictions.

    Parameters
    ----------
    model_type : :any:`str`
        Model type (e.g., ``'cdd_hdd'``).
    model_params : :any:`dict`
        Parameters as stored in :any:`eemeter.CandidateModel.model_params`.
    data : :any:`pandas.DataFrame`
        Data over which to predict. Assumed to be like the format of the data used
        for fitting, although it need only have the columns. If not giving data
        with a `pandas.DatetimeIndex` it must have the column `n_days`,
        representing the number of days per prediction period (otherwise
        inferred from DatetimeIndex).
    disaggregated : :any:`bool`, optional
        If True, return results as a :any:`pandas.DataFrame` with columns
        ``'base_load'``, ``'heating_load'``, and ``'cooling_load'``

    Returns
    -------
    prediction : :any:`pandas.Series` or :any:`pandas.DataFrame`
        Returns results as series unless ``disaggregated=True``.
    '''

    zeros = pd.Series(0, index=data.index)

    if isinstance(data.index, pd.DatetimeIndex):
        days = day_counts(zeros)
    elif 'n_days' in data:
        days = data.n_days
    else:
        raise ValueError(
            '`data` must have either a pandas.DatetimeIndex or the column `n_days`'
        )

    # TODO(philngo): handle different degree day methods and hourly temperatures
    if model_type in ['intercept_only', 'hdd_only', 'cdd_only', 'cdd_hdd']:
        intercept = _get_parameter_or_raise(
            model_type, model_params, 'intercept')
        base_load = intercept * days
    elif model_type is None:
        raise ValueError('Model not valid for prediction: model_type=None')
    else:
        raise UnrecognizedModelTypeError(
            'invalid caltrack model type: {}'.format(model_type)
        )

    if model_type in ['hdd_only', 'cdd_hdd']:
        beta_hdd = _get_parameter_or_raise(
            model_type, model_params, 'beta_hdd')
        heating_balance_point = _get_parameter_or_raise(
            model_type, model_params, 'heating_balance_point')
        hdd_column_name = 'hdd_%s' % heating_balance_point
        hdd = data[hdd_column_name]
        heating_load = hdd * beta_hdd
    else:
        heating_load = zeros

    if model_type in ['cdd_only', 'cdd_hdd']:
        beta_cdd = _get_parameter_or_raise(
            model_type, model_params, 'beta_cdd')
        cooling_balance_point = _get_parameter_or_raise(
            model_type, model_params, 'cooling_balance_point')
        cdd_column_name = 'cdd_%s' % cooling_balance_point
        cdd = data[cdd_column_name]
        cooling_load = cdd * beta_cdd
    else:
        cooling_load = zeros

    if disaggregated:
        return pd.DataFrame({
            'base_load': base_load,
            'heating_load': heating_load,
            'cooling_load': cooling_load,
        })
    else:
        return base_load + heating_load + cooling_load


def get_too_few_non_zero_degree_day_warning(
    model_type, balance_point, degree_day_type, degree_days, minimum_non_zero,
):
    ''' Return an empty list or a single warning wrapped in a list regarding
    non-zero degree days for a set of degree days.

    Parameters
    ----------
    model_type : :any:`str`
        Model type (e.g., ``'cdd_hdd'``).
    balance_point : :any:`float`
        The balance point in question.
    degree_day_type : :any:`str`
        The type of degree days (``'cdd'`` or ``'hdd'``).
    degree_days : :any:`pandas.Series`
        A series of degree day values.
    minimum_non_zero : :any:`int`
        Minimum allowable number of non-zero degree day values.

    Returns
    -------
    warnings : :any:`list` of :any:`eemeter.EEMeterWarning`
        Empty list or list of single warning.
    '''
    warnings = []
    n_non_zero = int((degree_days > 0).sum())
    if n_non_zero < minimum_non_zero:
        warnings.append(EEMeterWarning(
            qualified_name=(
                'eemeter.caltrack_daily.{model_type}.too_few_non_zero_{degree_day_type}'
                .format(model_type=model_type, degree_day_type=degree_day_type)
            ),
            description=(
                'Number of non-zero daily {degree_day_type} values below accepted minimum.'
                ' Candidate fit not attempted.'
                .format(degree_day_type=degree_day_type.upper())
            ),
            data={
                'n_non_zero_{degree_day_type}'.format(
                    degree_day_type=degree_day_type
                ): n_non_zero,
                'minimum_non_zero_{degree_day_type}'.format(
                    degree_day_type=degree_day_type
                ): minimum_non_zero,
                '{degree_day_type}_balance_point'.format(
                    degree_day_type=degree_day_type
                ): balance_point,
            }
        ))
    return warnings


def get_total_degree_day_too_low_warning(
    model_type, balance_point, degree_day_type, degree_days, minimum_total
):
    ''' Return an empty list or a single warning wrapped in a list regarding
    the total summed degree day values.

    Parameters
    ----------
    model_type : :any:`str`
        Model type (e.g., ``'cdd_hdd'``).
    balance_point : :any:`float`
        The balance point in question.
    degree_day_type : :any:`str`
        The type of degree days (``'cdd'`` or ``'hdd'``).
    degree_days : :any:`pandas.Series`
        A series of degree day values.
    minimum_total : :any:`float`
        Minimum allowable total sum of degree day values.

    Returns
    -------
    warnings : :any:`list` of :any:`eemeter.EEMeterWarning`
        Empty list or list of single warning.
    '''

    warnings = []
    total_degree_days = degree_days.sum()
    if total_degree_days < minimum_total:
        warnings.append(EEMeterWarning(
            qualified_name=(
                'eemeter.caltrack_daily.{model_type}.total_{degree_day_type}_too_low'
                .format(model_type=model_type, degree_day_type=degree_day_type)
            ),
            description=(
                'Total {degree_day_type} below accepted minimum.'
                ' Candidate fit not attempted.'
                .format(degree_day_type=degree_day_type.upper())
            ),
            data={
                'total_{degree_day_type}'.format(
                    degree_day_type=degree_day_type
                ): total_degree_days,
                'total_{degree_day_type}_minimum'.format(
                    degree_day_type=degree_day_type
                ): minimum_total,
                '{degree_day_type}_balance_point'.format(
                    degree_day_type=degree_day_type
                ): balance_point,
            }
        ))
    return warnings


def get_parameter_negative_warning(model_type, model_params, parameter):
    ''' Return an empty list or a single warning wrapped in a list indicating
    whether model parameter is negative.

    Parameters
    ----------
    model_type : :any:`str`
        Model type (e.g., ``'cdd_hdd'``).
    model_params : :any:`dict`
        Parameters as stored in :any:`eemeter.CandidateModel.model_params`.
    parameter : :any:`str`
        The name of the parameter, e.g., ``'intercept'``.

    Returns
    -------
    warnings : :any:`list` of :any:`eemeter.EEMeterWarning`
        Empty list or list of single warning.
    '''
    warnings = []
    if model_params.get(parameter, 0) < 0:
        warnings.append(EEMeterWarning(
            qualified_name=(
                'eemeter.caltrack_daily.{model_type}.{parameter}_negative'
                .format(model_type=model_type, parameter=parameter)
            ),
            description=(
                'Model fit {parameter} parameter is negative. Candidate model rejected.'
                .format(parameter=parameter)
            ),
            data=model_params
        ))
    return warnings


def get_parameter_p_value_too_high_warning(
    model_type, model_params, parameter, p_value, maximum_p_value
):
    ''' Return an empty list or a single warning wrapped in a list indicating
    whether model parameter p-value is too high.

    Parameters
    ----------
    model_type : :any:`str`
        Model type (e.g., ``'cdd_hdd'``).
    model_params : :any:`dict`
        Parameters as stored in :any:`eemeter.CandidateModel.model_params`.
    parameter : :any:`str`
        The name of the parameter, e.g., ``'intercept'``.
    p_value : :any:`float`
        The p-value of the parameter.
    maximum_p_value : :any:`float`
        The maximum allowable p-value of the parameter.

    Returns
    -------
    warnings : :any:`list` of :any:`eemeter.EEMeterWarning`
        Empty list or list of single warning.
    '''
    warnings = []
    if p_value > maximum_p_value:
        data = {
            '{}_p_value'.format(parameter): p_value,
            '{}_maximum_p_value'.format(parameter): maximum_p_value,
        }
        data.update(model_params)
        warnings.append(EEMeterWarning(
            qualified_name=(
                'eemeter.caltrack_daily.{model_type}.{parameter}_p_value_too_high'
                .format(model_type=model_type, parameter=parameter)
            ),
            description=(
                'Model fit {parameter} p-value is too high. Candidate model rejected.'
                .format(parameter=parameter)
            ),
            data=data,
        ))
    return warnings


def get_fit_failed_candidate_model(model_type, formula):
    ''' Return a Candidate model that indicates the fitting routine failed.

    Parameters
    ----------
    model_type : :any:`str`
        Model type (e.g., ``'cdd_hdd'``).
    formula : :any:`float`
        The candidate model formula.

    Returns
    -------
    candidate_model : :any:`eemeter.CandidateModel`
        Candidate model instance with status ``'ERROR'``, and warning with
        traceback.
    '''
    warnings = [EEMeterWarning(
        qualified_name='eemeter.caltrack_daily.{}.model_fit'.format(model_type),
        description=(
            'Error encountered in statsmodels.formula.api.ols method. (Empty data?)'
        ),
        data={'traceback': traceback.format_exc()}
    )]
    return _candidate_model_factory(model_type, formula, 'ERROR', warnings)


def get_intercept_only_candidate_models(data, weights_col):
    ''' Return a list of a single candidate intercept-only model.

    Parameters
    ----------
    data : :any:`pandas.DataFrame`
        A DataFrame containing at least the column ``meter_value``.
        DataFrames of this form can be made using the
        :any:`eemeter.merge_temperature_data` method.
    weights_col : :any:`str` or None
        The name of the column (if any) in ``data`` to use as weights.

    Returns
    -------
    candidate_models : :any:`list` of :any:`CandidateModel`
        List containing a single intercept-only candidate model.
    '''
    model_type = 'intercept_only'
    formula = 'meter_value ~ 1'

    if weights_col is None:
        weights = 1
    else:
        weights = data[weights_col]

    try:
        model = smf.wls(formula=formula, data=data, weights=weights)
    except Exception as e:
        return [get_fit_failed_candidate_model(model_type, formula)]

    result = model.fit()

    # CalTrack 3.3.1.3
    model_params = {'intercept': result.params['Intercept']}
    return [_candidate_model_factory(
        model_type, formula, 'QUALIFIED',
        model_params=model_params,
        model=model,
        result=result,
        r_squared=0,
    )]


def get_single_cdd_only_candidate_model(
    data, minimum_non_zero_cdd, minimum_total_cdd, beta_cdd_maximum_p_value,
    weights_col, balance_point
):
    ''' Return a single candidate cdd-only model for a particular balance
    point.

    Parameters
    ----------
    data : :any:`pandas.DataFrame`
        A DataFrame containing at least the column ``meter_value`` and
        ``cdd_<balance_point>``
        DataFrames of this form can be made using the
        :any:`eemeter.merge_temperature_data` method.
    minimum_non_zero_cdd : :any:`int`
        Minimum allowable number of non-zero cooling degree day values.
    minimum_total_cdd : :any:`float`
        Minimum allowable total sum of cooling degree day values.
    beta_cdd_maximum_p_value : :any:`float`
        The maximum allowable p-value of the beta cdd parameter.
    weights_col : :any:`str` or None
        The name of the column (if any) in ``data`` to use as weights.
    balance_point : :any:`float`
        The cooling balance point for this model.

    Returns
    -------
    candidate_model : :any:`CandidateModel`
        A single cdd-only candidate model, with any associated warnings.
    '''
    model_type = 'cdd_only'
    cdd_column = 'cdd_%s' % balance_point
    formula = 'meter_value ~ %s' % cdd_column

    degree_day_warnings = []
    degree_day_warnings.extend(get_total_degree_day_too_low_warning(
        model_type, balance_point, 'cdd', data[cdd_column],
        minimum_total_cdd
    ))
    degree_day_warnings.extend(get_too_few_non_zero_degree_day_warning(
        model_type, balance_point, 'cdd', data[cdd_column],
        minimum_non_zero_cdd
    ))

    if len(degree_day_warnings) > 0:
        return _candidate_model_factory(
            model_type, formula, 'NOT ATTEMPTED',
            warnings=degree_day_warnings, use_predict_func=False
        )

    if weights_col is None:
        weights = 1
    else:
        weights = data[weights_col]

    try:
        model = smf.wls(formula=formula, data=data, weights=weights)
    except Exception as e:
        return get_fit_failed_candidate_model(model_type, formula)

    result = model.fit()
    r_squared = result.rsquared_adj
    beta_cdd_p_value = result.pvalues[cdd_column]

    # CalTrack 3.3.1.3
    model_params = {
        'intercept': result.params['Intercept'],
        'beta_cdd': result.params[cdd_column],
        'cooling_balance_point': balance_point,
    }

    model_warnings = []

    # CalTrack 3.4.3.2
    for parameter in ['intercept', 'beta_cdd']:
        model_warnings.extend(get_parameter_negative_warning(
            model_type, model_params, parameter
        ))
    model_warnings.extend(get_parameter_p_value_too_high_warning(
        model_type, model_params, parameter, beta_cdd_p_value,
        beta_cdd_maximum_p_value
    ))

    if len(model_warnings) > 0:
        status = 'DISQUALIFIED'
    else:
        status = 'QUALIFIED'

    return _candidate_model_factory(
        model_type, formula, status, warnings=model_warnings,
        model_params=model_params,
        model=model,
        result=result,
        r_squared=r_squared,
    )


def get_cdd_only_candidate_models(
    data, minimum_non_zero_cdd, minimum_total_cdd, beta_cdd_maximum_p_value,
    weights_col,
):
    ''' Return a list of all possible candidate cdd-only models.

    Parameters
    ----------
    data : :any:`pandas.DataFrame`
        A DataFrame containing at least the column ``meter_value`` and 1 to n
        columns with names of the form ``cdd_<balance_point>``. All columns
        with names of this form will be used to fit a candidate model.
        DataFrames of this form can be made using the
        :any:`eemeter.merge_temperature_data` method.
    minimum_non_zero_cdd : :any:`int`
        Minimum allowable number of non-zero cooling degree day values.
    minimum_total_cdd : :any:`float`
        Minimum allowable total sum of cooling degree day values.
    beta_cdd_maximum_p_value : :any:`float`
        The maximum allowable p-value of the beta cdd parameter.
    weights_col : :any:`str` or None
        The name of the column (if any) in ``data`` to use as weights.

    Returns
    -------
    candidate_models : :any:`list` of :any:`CandidateModel`
        A list of cdd-only candidate models, with any associated warnings.
    '''
    balance_points = [
        int(col[4:]) for col in data.columns if col.startswith('cdd')
    ]
    candidate_models = [
        get_single_cdd_only_candidate_model(
            data, minimum_non_zero_cdd, minimum_total_cdd,
            beta_cdd_maximum_p_value, weights_col, balance_point
        )
        for balance_point in balance_points
    ]
    return candidate_models


def get_single_hdd_only_candidate_model(
    data, minimum_non_zero_hdd, minimum_total_hdd, beta_hdd_maximum_p_value,
    weights_col, balance_point,
):
    ''' Return a single candidate hdd-only model for a particular balance
    point.

    Parameters
    ----------
    data : :any:`pandas.DataFrame`
        A DataFrame containing at least the column ``meter_value`` and
        ``hdd_<balance_point>``
        DataFrames of this form can be made using the
        :any:`eemeter.merge_temperature_data` method.
    minimum_non_zero_hdd : :any:`int`
        Minimum allowable number of non-zero heating degree day values.
    minimum_total_hdd : :any:`float`
        Minimum allowable total sum of heating degree day values.
    beta_hdd_maximum_p_value : :any:`float`
        The maximum allowable p-value of the beta hdd parameter.
    weights_col : :any:`str` or None
        The name of the column (if any) in ``data`` to use as weights.
    balance_point : :any:`float`
        The heating balance point for this model.

    Returns
    -------
    candidate_model : :any:`CandidateModel`
        A single hdd-only candidate model, with any associated warnings.
    '''
    model_type = 'hdd_only'
    hdd_column = 'hdd_%s' % balance_point
    formula = 'meter_value ~ %s' % hdd_column

    degree_day_warnings = []
    degree_day_warnings.extend(get_total_degree_day_too_low_warning(
        model_type, balance_point, 'hdd', data[hdd_column],
        minimum_total_hdd
    ))
    degree_day_warnings.extend(get_too_few_non_zero_degree_day_warning(
        model_type, balance_point, 'hdd', data[hdd_column],
        minimum_non_zero_hdd
    ))

    if len(degree_day_warnings) > 0:
        return _candidate_model_factory(
            model_type, formula, 'NOT ATTEMPTED',
            warnings=degree_day_warnings, use_predict_func=False
        )

    if weights_col is None:
        weights = 1
    else:
        weights = data[weights_col]

    try:
        model = smf.wls(formula=formula, data=data, weights=weights)
    except Exception as e:
        return get_fit_failed_candidate_model(model_type, formula)

    result = model.fit()
    r_squared = result.rsquared_adj
    beta_hdd_p_value = result.pvalues[hdd_column]

    # CalTrack 3.3.1.3
    model_params = {
        'intercept': result.params['Intercept'],
        'beta_hdd': result.params[hdd_column],
        'heating_balance_point': balance_point,
    }

    model_warnings = []

    # CalTrack 3.4.3.2
    for parameter in ['intercept', 'beta_hdd']:
        model_warnings.extend(get_parameter_negative_warning(
            model_type, model_params, parameter
        ))
    model_warnings.extend(get_parameter_p_value_too_high_warning(
        model_type, model_params, parameter, beta_hdd_p_value,
        beta_hdd_maximum_p_value
    ))

    if len(model_warnings) > 0:
        status = 'DISQUALIFIED'
    else:
        status = 'QUALIFIED'

    return _candidate_model_factory(
        model_type, formula, status, warnings=model_warnings,
        model_params=model_params, model=model, result=result,
        r_squared=r_squared,
    )


def get_hdd_only_candidate_models(
    data, minimum_non_zero_hdd, minimum_total_hdd, beta_hdd_maximum_p_value,
    weights_col,
):
    '''
    Parameters
    ----------
    data : :any:`pandas.DataFrame`
        A DataFrame containing at least the column ``meter_value`` and 1 to n
        columns with names of the form ``hdd_<balance_point>``. All columns
        with names of this form will be used to fit a candidate model.
        DataFrames of this form can be made using the
        :any:`eemeter.merge_temperature_data` method.
    minimum_non_zero_hdd : :any:`int`
        Minimum allowable number of non-zero heating degree day values.
    minimum_total_hdd : :any:`float`
        Minimum allowable total sum of heating degree day values.
    beta_hdd_maximum_p_value : :any:`float`
        The maximum allowable p-value of the beta hdd parameter.
    weights_col : :any:`str` or None
        The name of the column (if any) in ``data`` to use as weights.

    Returns
    -------
    candidate_models : :any:`list` of :any:`CandidateModel`
        A list of hdd-only candidate models, with any associated warnings.
    '''

    balance_points = [
        int(col[4:]) for col in data.columns if col.startswith('hdd')
    ]

    candidate_models = [
        get_single_hdd_only_candidate_model(
            data, minimum_non_zero_hdd, minimum_total_hdd,
            beta_hdd_maximum_p_value, weights_col, balance_point
        )
        for balance_point in balance_points
    ]
    return candidate_models


def get_single_cdd_hdd_candidate_model(
    data, minimum_non_zero_cdd, minimum_non_zero_hdd, minimum_total_cdd,
    minimum_total_hdd, beta_cdd_maximum_p_value, beta_hdd_maximum_p_value,
    weights_col, cooling_balance_point, heating_balance_point,
):
    ''' Return a single candidate cdd_hdd model for a particular selection
    of cooling balance point and heating balance point

    Parameters
    ----------
    data : :any:`pandas.DataFrame`
        A DataFrame containing at least the column ``meter_value`` and
        ``hdd_<heating_balance_point>`` and ``cdd_<cooling_balance_point>``
        DataFrames of this form can be made using the
        :any:`eemeter.merge_temperature_data` method.
    minimum_non_zero_cdd : :any:`int`
        Minimum allowable number of non-zero cooling degree day values.
    minimum_non_zero_hdd : :any:`int`
        Minimum allowable number of non-zero heating degree day values.
    minimum_total_cdd : :any:`float`
        Minimum allowable total sum of cooling degree day values.
    minimum_total_hdd : :any:`float`
        Minimum allowable total sum of heating degree day values.
    beta_cdd_maximum_p_value : :any:`float`
        The maximum allowable p-value of the beta cdd parameter.
    beta_hdd_maximum_p_value : :any:`float`
        The maximum allowable p-value of the beta hdd parameter.
    weights_col : :any:`str` or None
        The name of the column (if any) in ``data`` to use as weights.
    cooling_balance_point : :any:`float`
        The cooling balance point for this model.
    heating_balance_point : :any:`float`
        The heating balance point for this model.

    Returns
    -------
    candidate_model : :any:`CandidateModel`
        A single cdd-hdd candidate model, with any associated warnings.
    '''
    model_type = 'cdd_hdd'
    cdd_column = 'cdd_%s' % cooling_balance_point
    hdd_column = 'hdd_%s' % heating_balance_point
    formula = 'meter_value ~ %s + %s' % (cdd_column, hdd_column)

    degree_day_warnings = []
    degree_day_warnings.extend(get_total_degree_day_too_low_warning(
        model_type, cooling_balance_point, 'cdd', data[cdd_column],
        minimum_total_cdd
    ))
    degree_day_warnings.extend(get_too_few_non_zero_degree_day_warning(
        model_type, cooling_balance_point, 'cdd', data[cdd_column],
        minimum_non_zero_cdd
    ))
    degree_day_warnings.extend(get_total_degree_day_too_low_warning(
        model_type, heating_balance_point, 'hdd', data[hdd_column],
        minimum_total_hdd
    ))
    degree_day_warnings.extend(get_too_few_non_zero_degree_day_warning(
        model_type, heating_balance_point, 'hdd', data[hdd_column],
        minimum_non_zero_hdd
    ))

    if len(degree_day_warnings) > 0:
        return _candidate_model_factory(
            model_type, formula, 'NOT ATTEMPTED',
            warnings=degree_day_warnings, use_predict_func=False
        )

    if weights_col is None:
        weights = 1
    else:
        weights = data[weights_col]

    try:
        model = smf.wls(formula=formula, data=data, weights=weights)
    except Exception as e:
        return get_fit_failed_candidate_model(model_type, formula)

    result = model.fit()
    r_squared = result.rsquared_adj
    beta_cdd_p_value = result.pvalues[cdd_column]
    beta_hdd_p_value = result.pvalues[hdd_column]

    # CalTrack 3.3.1.3
    model_params = {
        'intercept': result.params['Intercept'],
        'beta_cdd': result.params[cdd_column],
        'beta_hdd': result.params[hdd_column],
        'cooling_balance_point': cooling_balance_point,
        'heating_balance_point': heating_balance_point,
    }

    model_warnings = []

    # CalTrack 3.4.3.2
    for parameter in ['intercept', 'beta_cdd', 'beta_hdd']:
        model_warnings.extend(get_parameter_negative_warning(
            model_type, model_params, parameter
        ))
    model_warnings.extend(get_parameter_p_value_too_high_warning(
        model_type, model_params, parameter, beta_cdd_p_value,
        beta_cdd_maximum_p_value
    ))
    model_warnings.extend(get_parameter_p_value_too_high_warning(
        model_type, model_params, parameter, beta_hdd_p_value,
        beta_hdd_maximum_p_value
    ))

    if len(model_warnings) > 0:
        status = 'DISQUALIFIED'
    else:
        status = 'QUALIFIED'

    return _candidate_model_factory(
        model_type, formula, status, warnings=model_warnings,
        model_params=model_params, model=model, result=result,
        r_squared=r_squared,
    )


def get_cdd_hdd_candidate_models(
    data, minimum_non_zero_cdd, minimum_non_zero_hdd, minimum_total_cdd,
    minimum_total_hdd, beta_cdd_maximum_p_value, beta_hdd_maximum_p_value,
    weights_col,
):
    ''' Return a list of candidate cdd_hdd models for a particular selection
    of cooling balance point and heating balance point

    Parameters
    ----------
    data : :any:`pandas.DataFrame`
        A DataFrame containing at least the column ``meter_value`` and 1 to n
        columns each of the form ``hdd_<heating_balance_point>``
        and ``cdd_<cooling_balance_point>``. DataFrames of this form can be
        made using the :any:`eemeter.merge_temperature_data` method.
    minimum_non_zero_cdd : :any:`int`
        Minimum allowable number of non-zero cooling degree day values.
    minimum_non_zero_hdd : :any:`int`
        Minimum allowable number of non-zero heating degree day values.
    minimum_total_cdd : :any:`float`
        Minimum allowable total sum of cooling degree day values.
    minimum_total_hdd : :any:`float`
        Minimum allowable total sum of heating degree day values.
    beta_cdd_maximum_p_value : :any:`float`
        The maximum allowable p-value of the beta cdd parameter.
    beta_hdd_maximum_p_value : :any:`float`
        The maximum allowable p-value of the beta hdd parameter.
    weights_col : :any:`str` or None
        The name of the column (if any) in ``data`` to use as weights.

    Returns
    -------
    candidate_models : :any:`list` of :any:`CandidateModel`
        A list of cdd_hdd candidate models, with any associated warnings.
    '''

    cooling_balance_points = [
        int(col[4:]) for col in data.columns if col.startswith('cdd')
    ]
    heating_balance_points = [
        int(col[4:]) for col in data.columns if col.startswith('hdd')
    ]

    # CalTrack 3.2.2.1
    candidate_models = [
        get_single_cdd_hdd_candidate_model(
            data, minimum_non_zero_cdd, minimum_non_zero_hdd,
            minimum_total_cdd, minimum_total_hdd, beta_cdd_maximum_p_value,
            beta_hdd_maximum_p_value, weights_col, cooling_balance_point,
            heating_balance_point,
        )
        for cooling_balance_point in cooling_balance_points
        for heating_balance_point in heating_balance_points
        if heating_balance_point <= cooling_balance_point
    ]
    return candidate_models


def select_best_candidate(candidate_models):
    ''' Select and return the best candidate model based on r-squared and
    qualification.

    Parameters
    ----------
    candidate_models : :any:`list` of :any:`eemeter.CandidateModel`
        Candidate models to select from.

    Returns
    -------
    (best_candidate, warnings) : :any:`tuple` of :any:`eemeter.CandidateModel` or :any:`None` and :any:`list` of `eemeter.EEMeterWarning`
        Return the candidate model with highest r-squared or None if none meet
        the requirements, and a list of warnings about this selection (or lack
        of selection).
    '''
    best_r_squared = -np.inf
    best_candidate = None

    # CalTrack 3.4.3.3
    for candidate in candidate_models:
        if candidate.status == 'QUALIFIED' and candidate.r_squared > best_r_squared:
            best_candidate = candidate
            best_r_squared = candidate.r_squared

    if best_candidate is None:
        warnings = [EEMeterWarning(
            qualified_name='eemeter.caltrack_daily.select_best_candidate.no_candidates',
            description='No qualified model candidates available.',
            data={
                'status_count:{}'.format(status): count
                for status, count in Counter([
                    c.status for c in candidate_models
                ]).items()
            },
        )]
        return None, warnings

    return best_candidate, []


def caltrack_method(
    data, fit_cdd=True, use_billing_presets=False, minimum_non_zero_cdd=10,
    minimum_non_zero_hdd=10, minimum_total_cdd=20, minimum_total_hdd=20,
    beta_cdd_maximum_p_value=1, beta_hdd_maximum_p_value=1, weights_col=None,
    fit_intercept_only=True, fit_cdd_only=True, fit_hdd_only=True,
    fit_cdd_hdd=True
):
    ''' CalTRACK daily method.

    Parameters
    ----------
    data : :any:`pandas.DataFrame`
        A DataFrame containing at least the column ``meter_value`` and 1 to n
        columns each of the form ``hdd_<heating_balance_point>``
        and ``cdd_<cooling_balance_point>``. DataFrames of this form can be
        made using the :any:`eemeter.merge_temperature_data` method.
    fit_cdd : :any:`bool`, optional
        If True, fit CDD models unless overridden by ``fit_cdd_only`` or
        ``fit_cdd_hdd`` flags. Should be set to ``False`` for gas meter data.
    use_billing_presets : :any:`bool`, optional
        Use presets appropriate for billing models. Otherwise defaults are
        appropriate for daily models.
    minimum_non_zero_cdd : :any:`int`, optional
        Minimum allowable number of non-zero cooling degree day values.
    minimum_non_zero_hdd : :any:`int`, optional
        Minimum allowable number of non-zero heating degree day values.
    minimum_total_cdd : :any:`float`, optional
        Minimum allowable total sum of cooling degree day values.
    minimum_total_hdd : :any:`float`, optional
        Minimum allowable total sum of heating degree day values.
    beta_cdd_maximum_p_value : :any:`float`, optional
        The maximum allowable p-value of the beta cdd parameter. The default
        value is the most permissive possible (i.e., 1). This is here
        for backwards compatibility with CalTRACK 1.0 methods.
    beta_hdd_maximum_p_value : :any:`float`, optional
        The maximum allowable p-value of the beta hdd parameter. The default
        value is the most permissive possible (i.e., 1). This is here
        for backwards compatibility with CalTRACK 1.0 methods.
    weights_col : :any:`str` or None, optional
        The name of the column (if any) in ``data`` to use as weights.
    fit_intercept_only : :any:`bool`, optional
        If True, fit and consider intercept_only model candidates.
    fit_cdd_only : :any:`bool`, optional
        If True, fit and consider cdd_only model candidates. Ignored if
        ``fit_cdd=False``.
    fit_hdd_only : :any:`bool`, optional
        If True, fit and consider hdd_only model candidates.
    fit_cdd_hdd : :any:`bool`, optional
        If True, fit and consider cdd_hdd model candidates. Ignored if
        ``fit_cdd=False``.

    Returns
    -------
    model_fit : :any:`eemeter.ModelFit`
        Results of running CalTRACK daily method. See :any:`eemeter.ModelFit`
        for more details.
    '''
    if use_billing_presets:
        minimum_non_zero_cdd = 0
        minimum_non_zero_hdd = 0
        minimum_total_cdd = 0
        minimum_total_hdd = 0

    if data.empty:
        return ModelFit(
            status='NO DATA',
            method_name='caltrack_method',
            warnings=[EEMeterWarning(
                qualified_name='eemeter.caltrack_method.no_data',
                description=(
                    'No data available. Cannot fit model.'
                ),
                data={},
            )],
        )
    # collect all candidate results, then validate all at once
    # CalTrack 3.4.3.1
    candidates = []

    if fit_intercept_only:
        candidates.extend(get_intercept_only_candidate_models(
            data, weights_col=weights_col,
        ))

    if fit_hdd_only:
        candidates.extend(get_hdd_only_candidate_models(
            data=data,
            minimum_non_zero_hdd=minimum_non_zero_hdd,
            minimum_total_hdd=minimum_total_hdd,
            beta_hdd_maximum_p_value=beta_hdd_maximum_p_value,
            weights_col=weights_col,
        ))

    # cdd models ignored for gas
    if fit_cdd:
        if fit_cdd_only:
            candidates.extend(get_cdd_only_candidate_models(
                data=data,
                minimum_non_zero_cdd=minimum_non_zero_cdd,
                minimum_total_cdd=minimum_total_cdd,
                beta_cdd_maximum_p_value=beta_cdd_maximum_p_value,
                weights_col=weights_col,
            ))

        if fit_cdd_hdd:
            candidates.extend(get_cdd_hdd_candidate_models(
                data=data,
                minimum_non_zero_cdd=minimum_non_zero_cdd,
                minimum_non_zero_hdd=minimum_non_zero_hdd,
                minimum_total_cdd=minimum_total_cdd,
                minimum_total_hdd=minimum_total_hdd,
                beta_cdd_maximum_p_value=beta_cdd_maximum_p_value,
                beta_hdd_maximum_p_value=beta_hdd_maximum_p_value,
                weights_col=weights_col,
            ))

    # find best candidate result
    best_candidate, candidate_warnings = select_best_candidate(candidates)

    warnings = candidate_warnings

    if best_candidate is None:
        status = 'NO MODEL'
        r_squared = None
    else:
        status = 'SUCCESS'
        r_squared = best_candidate.r_squared

    model_result = ModelFit(
        status=status,
        method_name='caltrack_method',
        model=best_candidate,
        candidates=candidates,
        r_squared=r_squared,
        warnings=warnings,
        settings={
            'fit_cdd': fit_cdd,
            'minimum_non_zero_cdd': minimum_non_zero_cdd,
            'minimum_non_zero_hdd': minimum_non_zero_hdd,
            'minimum_total_cdd': minimum_total_cdd,
            'minimum_total_hdd': minimum_total_hdd,
            'beta_cdd_maximum_p_value': beta_cdd_maximum_p_value,
            'beta_hdd_maximum_p_value': beta_hdd_maximum_p_value,
        },
    )

    return model_result


def caltrack_sufficiency_criteria(
    data_quality, requested_start, requested_end, min_days=365,
    min_fraction_daily_coverage=0.9,  # TODO: needs to be per year
    min_fraction_hourly_temperature_coverage_per_period=0.9,
):
    '''CalTRACK daily data sufficiency criteria.

    .. note::

        For CalTRACK compliance, ``min_fraction_daily_coverage`` must be set
        at ``0.9`` (section 2.2.1.2), and requested_start and requested_end must
        not be None (section 2.2.4).

    TODO: add warning for outliers (CalTrack 2.3.6)

    Parameters
    ----------
    data_quality : :any:`pandas.DataFrame`
        A DataFrame containing at least the column ``meter_value`` and the two
        columns ``temperature_null``, containing a count of null hourly
        temperature values for each meter value, and ``temperature_not_null``,
        containing a count of not-null hourly temperature values for each
        meter value. Should have a :any:`pandas.DatetimeIndex`.
    requested_start : :any:`datetime.datetime`, timezone aware (or :any:`None`)
        The desired start of the period, if any, especially if this is
        different from the start of the data. If given, warnings
        are reported on the basis of this start date instead of data start
        date.
    requested_end : :any:`datetime.datetime`, timezone aware (or :any:`None`)
        The desired end of the period, if any, especially if this is
        different from the end of the data. If given, warnings
        are reported on the basis of this end date instead of data end date.
    min_days : :any:`int`, optional
        Minimum number of days allowed in data, including extent given by
        ``requested_start`` or ``requested_end``, if given.
    min_fraction_daily_coverage : :any:, optional
        Minimum fraction of days of data in total data extent for which data
        must be available.
    min_fraction_hourly_temperature_coverage_per_period=0.9,
        Minimum fraction of hours of temperature data coverage in a particular
        period. Anything below this causes the whole period to be considered
        considered missing.

    Returns
    -------
    data_sufficiency : :any:`eemeter.DataSufficiency`
        The an object containing sufficiency status and warnings for this data.
    '''
    criteria_name = 'caltrack_sufficiency_criteria'

    if data_quality.empty:
        return DataSufficiency(
            status='NO DATA',
            criteria_name=criteria_name,
            warnings=[EEMeterWarning(
                qualified_name='eemeter.caltrack_sufficiency_criteria.no_data',
                description=(
                    'No data available.'
                ),
                data={},
            )],
        )

    data_start = data_quality.index.min().tz_convert('UTC')
    data_end = data_quality.index.max().tz_convert('UTC')
    n_days_data = (data_end - data_start).days

    if requested_start is not None:
        # check for gap at beginning
        requested_start = requested_start.astimezone(pytz.UTC)
        n_days_start_gap = (data_start - requested_start).days
    else:
        n_days_start_gap = 0

    if requested_end is not None:
        # check for gap at end
        requested_end = requested_end.astimezone(pytz.UTC)
        n_days_end_gap = (requested_end - data_end).days
    else:
        n_days_end_gap = 0

    non_critical_warnings = []
    if n_days_end_gap < 0:
        # CalTRACK 2.2.4
        non_critical_warnings.append(EEMeterWarning(
            qualified_name=(
                'eemeter.caltrack_sufficiency_criteria'
                '.extra_data_after_requested_end_date'
            ),
            description=(
                'Extra data found after requested end date.'
            ),
            data={
                'requested_end': requested_end.isoformat(),
                'data_end': data_end.isoformat(),
            }
        ))
        n_days_end_gap = 0

    if n_days_start_gap < 0:
        # CalTRACK 2.2.4
        non_critical_warnings.append(EEMeterWarning(
            qualified_name=(
                'eemeter.caltrack_sufficiency_criteria'
                '.extra_data_before_requested_start_date'
            ),
            description=(
                'Extra data found before requested start date.'
            ),
            data={
                'requested_start': requested_start.isoformat(),
                'data_start': data_start.isoformat(),
            }
        ))
        n_days_start_gap = 0

    n_days_total = n_days_data + n_days_start_gap + n_days_end_gap

    critical_warnings = []

    n_negative_meter_values = \
        data_quality.meter_value[data_quality.meter_value < 0].shape[0]

    if n_negative_meter_values > 0:
        #CalTrack 2.3.5
        critical_warnings.append(EEMeterWarning(
            qualified_name=(
                'eemeter.caltrack_sufficiency_criteria'
                '.negative_meter_values'
            ),
            description=(
                'Found negative meter data values, which may indicate presence'
                ' of solar net metering.'
            ),
            data={
                'n_negative_meter_values': n_negative_meter_values,
            }
        ))

    # TODO(philngo): detect and report unsorted or repeated values.

    # create masks showing which daily or billing periods meet criteria
    valid_meter_value_rows = data_quality.meter_value.notnull()
    valid_temperature_rows = (
        data_quality.temperature_not_null /
        (data_quality.temperature_not_null + data_quality.temperature_null)
    ) > min_fraction_hourly_temperature_coverage_per_period
    valid_rows = valid_meter_value_rows & valid_temperature_rows

    # get number of days per period - for daily this should be a series of ones
    row_day_counts = day_counts(data_quality.meter_value)

    # apply masks, giving total
    n_valid_meter_value_days = int((valid_meter_value_rows * row_day_counts).sum())
    n_valid_temperature_days = int((valid_temperature_rows * row_day_counts).sum())
    n_valid_days = int((valid_rows * row_day_counts).sum())

    if n_days_total > 0:
        fraction_valid_meter_value_days = (n_valid_meter_value_days / float(n_days_total))
        fraction_valid_temperature_days = (n_valid_temperature_days / float(n_days_total))
        fraction_valid_days = (n_valid_days / float(n_days_total))
    else:
        # unreachable, I think.
        fraction_valid_meter_value_days = 0
        fraction_valid_temperature_days = 0
        fraction_valid_days = 0

    if n_days_total < min_days:
        critical_warnings.append(EEMeterWarning(
            qualified_name=(
                'eemeter.caltrack_sufficiency_criteria'
                '.too_few_total_days'
            ),
            description=(
                'Smaller total data span than the allowable minimum.'
            ),
            data={
                'min_days': min_days,
                'n_days_total': n_days_total,
            }
        ))

    if fraction_valid_days < min_fraction_daily_coverage:
        critical_warnings.append(EEMeterWarning(
            qualified_name=(
                'eemeter.caltrack_sufficiency_criteria'
                '.too_many_days_with_missing_data'
            ),
            description=(
                'Too many days in data have missing meter data or'
                ' temperature data.'
            ),
            data={
                'n_valid_days': n_valid_days,
                'n_days_total': n_days_total,
            }
        ))

    if fraction_valid_meter_value_days < min_fraction_daily_coverage:
        critical_warnings.append(EEMeterWarning(
            qualified_name=(
                'eemeter.caltrack_sufficiency_criteria'
                '.too_many_days_with_missing_meter_data'
            ),
            description=(
                'Too many days in data have missing meter data.'
            ),
            data={
                'n_valid_meter_data_days': n_valid_meter_value_days,
                'n_days_total': n_days_total,
            }
        ))

    if fraction_valid_temperature_days < min_fraction_daily_coverage:
        critical_warnings.append(EEMeterWarning(
            qualified_name=(
                'eemeter.caltrack_sufficiency_criteria'
                '.too_many_days_with_missing_temperature_data'
            ),
            description=(
                'Too many days in data have missing temperature data.'
            ),
            data={
                'n_valid_temperature_data_days': n_valid_temperature_days,
                'n_days_total': n_days_total,
            }
        ))

    if len(critical_warnings) > 0:
        status = 'FAIL'
    else:
        status = 'PASS'

    warnings = critical_warnings + non_critical_warnings

    return DataSufficiency(
        status=status,
        criteria_name=criteria_name,
        warnings=warnings,
        settings={
            'min_days': min_days,
            'min_fraction_daily_coverage': min_fraction_daily_coverage,
            'min_fraction_hourly_temperature_coverage_per_period':
                min_fraction_hourly_temperature_coverage_per_period,
        }
    )


def caltrack_metered_savings(
    baseline_model, reporting_meter_data, temperature_data,
    degree_day_method='daily', with_disaggregated=False,
):
    ''' Compute metered savings, i.e., savings in which the baseline model
    is used to calculate the modeled usage in the reporting period. This
    modeled usage is then compared to the actual usage from the reporting period.

    Parameters
    ----------
    baseline_model : :any:`eemeter.CandidateModel`
        Model to use for predicting pre-intervention usage.
    reporting_meter_data : :any:`pandas.DataFrame`
        The observed reporting period data. Savings will be computed for the
        periods supplied in the reporting period data.
    temperature_data : :any:`pandas.Series`
        Hourly-frequency timeseries of temperature data during the reporting
        period.
    degree_day_method : :any:`str`, optional
        The method to use to calculate degree days using hourly temperature
        data. Can be either ``'hourly'`` or ``'daily'``.
    with_disaggregated : :any:`bool`, optional
        If True, calculate baseline counterfactual disaggregated usage
        estimates. Savings cannot be disaggregated for metered savings. For
        that, use :any:`eemeter.caltrack_modeled_savings`.

    Returns
    -------
    results : :any:`pandas.DataFrame`
        DataFrame with metered savings, indexed with
        ``reporting_meter_data.index``. Will include the following columns:

        - ``counterfactual_usage`` (baseline model projected into reporting period)
        - ``reporting_observed`` (given by reporting_meter_data)
        - ``metered_savings``

        If `with_disaggregated` is set to True, the following columns will also
        be in the results DataFrame:

        - ``counterfactual_base_load``
        - ``counterfactual_heating_load``
        - ``counterfactual_cooling_load``

    '''
    model_params = baseline_model.model_params
    if model_params is None:
        raise MissingModelParameterError(
            'baseline model has no model_params attribute.'
        )

    cooling_balance_points = []
    heating_balance_points = []
    if 'cooling_balance_point' in model_params:
        cooling_balance_points.append(model_params['cooling_balance_point'])
    if 'heating_balance_point' in model_params:
        heating_balance_points.append(model_params['heating_balance_point'])

    reporting_data = merge_temperature_data(
        reporting_meter_data, temperature_data,
        heating_balance_points=heating_balance_points,
        cooling_balance_points=cooling_balance_points,
        degree_day_method=degree_day_method,
        use_mean_daily_values=False,
    )
    if degree_day_method == 'daily':
        reporting_data['n_days'] = (
            reporting_data.n_days_kept + reporting_data.n_days_dropped)
    else:
        reporting_data['n_days'] = (
            reporting_data.n_hours_kept + reporting_data.n_hours_dropped) / 24

<<<<<<< HEAD
    counterfactual_usage = baseline_model.predict(reporting_data) \
=======
    # CalTrack 3.5.1
    counterfactual_usage = baseline_model.predict(reporting_data)\
>>>>>>> 0a81eaa7
        .rename('counterfactual_usage')

    def metered_savings_func(row):
        return row.counterfactual_usage - row.reporting_observed

    results = reporting_meter_data \
        .rename(columns={'value': 'reporting_observed'}) \
        .join(counterfactual_usage) \
        .assign(metered_savings=metered_savings_func)

    if with_disaggregated:
        counterfactual_usage_disaggregated = baseline_model.predict(
            reporting_data, disaggregated=True,
        ).rename(columns={
            'base_load': 'counterfactual_base_load',
            'heating_load': 'counterfactual_heating_load',
            'cooling_load': 'counterfactual_cooling_load',
        })
        results = results.join(counterfactual_usage_disaggregated)

    return results.dropna().reindex(results.index)


def caltrack_modeled_savings(
    baseline_model, reporting_model, result_index, temperature_data,
    degree_day_method='daily', with_disaggregated=False,
):
    ''' Compute modeled savings, i.e., savings in which baseline and reporting
    usage values are based on models. This is appropriate for annualizing or
    weather normalizing models.

    Parameters
    ----------
    baseline_model : :any:`eemeter.CandidateModel`
        Model to use for predicting pre-intervention usage.
    reporting_model : :any:`eemeter.CandidateModel`
        Model to use for predicting post-intervention usage.
    result_index : :any:`pandas.DatetimeIndex`
        The dates for which usage should be modeled.
    temperature_data : :any:`pandas.Series`
        Hourly-frequency timeseries of temperature data during the modeled
        period.
    degree_day_method : :any:`str`, optional
        The method to use to calculate degree days using hourly temperature
        data. Can be either ``'hourly'`` or ``'daily'``.
    with_disaggregated : :any:`bool`, optional
        If True, calculate modeled disaggregated usage estimates and savings.

    Returns
    -------
    results : :any:`pandas.DataFrame`
        DataFrame with modeled savings, indexed with the result_index. Will
        include the following columns:

        - ``modeled_baseline_usage``
        - ``modeled_reporting_usage``
        - ``modeled_savings``

        If `with_disaggregated` is set to True, the following columns will also
        be in the results DataFrame:

        - ``modeled_baseline_base_load``
        - ``modeled_baseline_cooling_load``
        - ``modeled_baseline_heating_load``
        - ``modeled_reporting_base_load``
        - ``modeled_reporting_cooling_load``
        - ``modeled_reporting_heating_load``
        - ``modeled_base_load_savings``
        - ``modeled_cooling_load_savings``
        - ``modeled_heating_load_savings``
    '''
    baseline_model_params = baseline_model.model_params
    if baseline_model_params is None:
        raise MissingModelParameterError(
            'baseline_model.model_params is None.'
        )

    reporting_model_params = reporting_model.model_params
    if reporting_model_params is None:
        raise MissingModelParameterError(
            'reporting_model.model_params is None.'
        )

    cooling_balance_points = []
    heating_balance_points = []

    if 'cooling_balance_point' in baseline_model_params:
        cooling_balance_points.append(baseline_model_params['cooling_balance_point'])
    if 'heating_balance_point' in baseline_model_params:
        heating_balance_points.append(baseline_model_params['heating_balance_point'])

    if 'cooling_balance_point' in reporting_model_params:
        cooling_balance_points.append(reporting_model_params['cooling_balance_point'])
    if 'heating_balance_point' in reporting_model_params:
        heating_balance_points.append(reporting_model_params['heating_balance_point'])

    # There is probably a cleaner way to do this and it likely involves making
    # merge_temperature_data more flexible.
    meter_data_hack = pd.DataFrame({'value': 0}, index=result_index)
    meter_data_hack.iloc[-1] = np.nan

    design_matrix = merge_temperature_data(
        meter_data_hack, temperature_data,
        heating_balance_points=heating_balance_points,
        cooling_balance_points=cooling_balance_points,
        degree_day_method=degree_day_method,
        use_mean_daily_values=False,
    )

    if degree_day_method == 'daily':
        design_matrix['n_days'] = (
            design_matrix.n_days_kept + design_matrix.n_days_dropped)
    else:
        design_matrix['n_days'] = (
            design_matrix.n_hours_kept + design_matrix.n_hours_dropped) / 24

    modeled_baseline_usage = baseline_model.predict(design_matrix)\
        .to_frame('modeled_baseline_usage')

    modeled_reporting_usage = reporting_model.predict(design_matrix)\
        .rename('modeled_reporting_usage')

    def modeled_savings_func(row):
        return row.modeled_baseline_usage - row.modeled_reporting_usage

    results = modeled_baseline_usage \
        .join(modeled_reporting_usage) \
        .assign(modeled_savings=modeled_savings_func)

    if with_disaggregated:

        modeled_baseline_usage_disaggregated = baseline_model.predict(
            design_matrix, disaggregated=True
        ).rename(columns={
            'base_load': 'modeled_baseline_base_load',
            'heating_load': 'modeled_baseline_heating_load',
            'cooling_load': 'modeled_baseline_cooling_load',
        })

        modeled_reporting_usage_disaggregated = reporting_model.predict(
            design_matrix, disaggregated=True
        ).rename(columns={
            'base_load': 'modeled_reporting_base_load',
            'heating_load': 'modeled_reporting_heating_load',
            'cooling_load': 'modeled_reporting_cooling_load',
        })

        def modeled_base_load_savings_func(row):
            return row.modeled_baseline_base_load - row.modeled_reporting_base_load
        def modeled_heating_load_savings_func(row):
            return row.modeled_baseline_heating_load - row.modeled_reporting_heating_load
        def modeled_cooling_load_savings_func(row):
            return row.modeled_baseline_cooling_load - row.modeled_reporting_cooling_load

        results = results.join(modeled_baseline_usage_disaggregated) \
            .join(modeled_reporting_usage_disaggregated) \
            .assign(
                modeled_base_load_savings=modeled_base_load_savings_func,
                modeled_heating_load_savings=modeled_heating_load_savings_func,
                modeled_cooling_load_savings=modeled_cooling_load_savings_func,
            )

    return results.dropna().reindex(results.index)


def plot_caltrack_candidate(
    candidate, best=False, ax=None, title=None, figsize=None, temp_range=None,
    alpha=None, **kwargs
):
    ''' Plot a CalTRACK candidate model.

    Parameters
    ----------
    candidate : :any:`eemeter.CandidateModel`
        A candidate model with a predict function.
    best : :any:`bool`, optional
        Whether this is the best candidate or not.
    ax : :any:`matplotlib.axes.Axes`, optional
        Existing axes to plot on.
    title : :any:`str`, optional
        Chart title.
    figsize : :any:`tuple`, optional
        (width, height) of chart.
    temp_range : :any:`tuple`, optional
        (min, max) temperatures to plot model.
    alpha : :any:`float` between 0 and 1, optional
        Transparency, 0 fully transparent, 1 fully opaque.
    **kwargs
        Keyword arguments for :any:`matplotlib.axes.Axes.plot`

    Returns
    -------
    ax : :any:`matplotlib.axes.Axes`
        Matplotlib axes.
    '''
    try:
        import matplotlib.pyplot as plt
    except ImportError:  # pragma: no cover
        raise ImportError('matplotlib is required for plotting.')

    if figsize is None:
        figsize = (10, 4)

    if ax is None:
        fig, ax = plt.subplots(figsize=figsize)

    if candidate.status == 'QUALIFIED':
        color = 'C2'
    elif candidate.status == 'DISQUALIFIED':
        color = 'C3'
    else:
        return

    if best:
        color = 'C1'
        alpha = 1

    temp_min, temp_max = (30, 90) if temp_range is None else temp_range

    temps = np.arange(temp_min, temp_max)

    data = {'n_days': np.ones(temps.shape)}

    heating_balance_point = candidate.model_params.get('heating_balance_point')
    if heating_balance_point is not None:
        hdd_column_name = 'hdd_%s' % heating_balance_point
        data.update({hdd_column_name: np.maximum(heating_balance_point - temps, 0)})

    cooling_balance_point = candidate.model_params.get('cooling_balance_point')
    if cooling_balance_point is not None:
        cdd_column_name = 'cdd_%s' % cooling_balance_point
        data.update({cdd_column_name: np.maximum(temps - cooling_balance_point, 0)})

    prediction = candidate.predict(pd.DataFrame(data))

    plot_kwargs = {
        'color': color,
        'alpha': alpha or 0.3,
    }
    plot_kwargs.update(kwargs)

    ax.plot(temps, prediction, **plot_kwargs)

    if title is not None:
        ax.set_title(title)

    return ax<|MERGE_RESOLUTION|>--- conflicted
+++ resolved
@@ -1376,12 +1376,8 @@
         reporting_data['n_days'] = (
             reporting_data.n_hours_kept + reporting_data.n_hours_dropped) / 24
 
-<<<<<<< HEAD
+    # CalTrack 3.5.1
     counterfactual_usage = baseline_model.predict(reporting_data) \
-=======
-    # CalTrack 3.5.1
-    counterfactual_usage = baseline_model.predict(reporting_data)\
->>>>>>> 0a81eaa7
         .rename('counterfactual_usage')
 
     def metered_savings_func(row):
